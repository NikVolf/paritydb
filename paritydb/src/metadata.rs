use prefix_tree::PrefixTree;

/// A structure holding database metadata information.
///
/// Currently we store a prefix tree for fast lookups and iterations
/// and number of bytes occupied by records for determining if
/// key prefix should be increased.
#[derive(Debug, Clone)]
pub struct Metadata {
	/// Database version
	pub db_version: u16,
	/// Number of bytes occupied by records
	/// NOTE: it does not include field headers!
	pub occupied_bytes: u64,
	/// Number of bits from the key used for prefix
	pub prefix_bits: u8,
	/// Prefix tree
	pub prefixes: PrefixTree,
	/// Prefixes with too many collisions that are stored separately
	pub collided_prefixes: PrefixTree,
}

impl Metadata {
	pub const DB_VERSION: u16 = 0;

	/// Notify that record was inserted.
	pub fn insert_record(&mut self, prefix: u32, len: usize) {
		self.occupied_bytes += len as u64;
		self.prefixes.insert(prefix);
	}

	/// Notify that record was removed.
	///
	/// We can't simply remove prefix from db, cause there might be
	/// more records with the same prefix in the database.
	pub fn remove_record(&mut self, len: usize) {
		self.occupied_bytes -= len as u64;
	}

	/// Notify that record was overwritten.
	pub fn update_record_len(&mut self, old_len: usize, new_len: usize) {
		self.occupied_bytes -= old_len as u64;
		self.occupied_bytes += new_len as u64;
	}

	/// Notify that a given prefix was marked as collided.
	///
	/// The prefix is added to `collided_prefixes` and removed from `prefixes`.
	pub fn add_prefix_collision(&mut self, prefix: u32) {
		self.collided_prefixes.insert(prefix);
		self.prefixes.remove(prefix);
	}

	/// Returns bytes representation of `Metadata`.
	pub fn as_bytes(&self) -> bytes::Metadata {
		bytes::Metadata::new(self)
	}
}

/// Metadata bytes manipulations.
pub mod bytes {
	use byteorder::{LittleEndian, ByteOrder};

	use prefix_tree::PrefixTree;

	/// Bytes representation of `Metadata`.
	pub struct Metadata<'a> {
		metadata: &'a super::Metadata,
	}

	impl<'a> Metadata<'a> {
		const VERSION_SIZE: usize = 2;
		const OCCUPIED_SIZE: usize = 8;

		/// Create new.
		pub fn new(metadata: &'a super::Metadata) -> Self {
			Metadata { metadata }
		}

		/// Copy bytes to given slice.
		/// Panics if the length are not matching.
		pub fn copy_to_slice(&self, data: &mut [u8]) {
			let prefix_leaves_offset = prefix_leaves_offset();
			let collided_prefix_leaves_offset = collided_prefix_leaves_offset(self.metadata.prefix_bits);

			let prefix_leaves = self.metadata.prefixes.leaves();
			data[prefix_leaves_offset..collided_prefix_leaves_offset].copy_from_slice(prefix_leaves);

			let collided_prefix_leaves = self.metadata.collided_prefixes.leaves();
			data[collided_prefix_leaves_offset..].copy_from_slice(collided_prefix_leaves);

			LittleEndian::write_u16(data, self.metadata.db_version);
			LittleEndian::write_u64(&mut data[Self::VERSION_SIZE..], self.metadata.occupied_bytes);
		}

		/// Return bytes length of the `Metadata`.
		pub fn len(&self) -> usize {
			len(self.metadata.prefix_bits)
		}
	}

	#[inline]
	pub fn prefix_leaves_offset() -> usize {
		Metadata::VERSION_SIZE + Metadata::OCCUPIED_SIZE
	}

	#[inline]
	pub fn collided_prefix_leaves_offset(prefix_bits: u8) -> usize {
		prefix_leaves_offset() + PrefixTree::leaf_data_len(prefix_bits)
	}

	/// Returns expected `Metadata` bytes len given prefix bits.
	pub fn len(prefix_bits: u8) -> usize {
		collided_prefix_leaves_offset(prefix_bits) + PrefixTree::leaf_data_len(prefix_bits)
	}

	/// Read `Metadata` from given slice.
	pub fn read(data: &[u8], prefix_bits: u8) -> super::Metadata {
		let db_version = LittleEndian::read_u16(&data[..Metadata::VERSION_SIZE]);
		let occupied_bytes = LittleEndian::read_u64(&data[Metadata::VERSION_SIZE..]);

		let prefix_leaves_offset = prefix_leaves_offset();
		let collided_prefix_leaves_offset = collided_prefix_leaves_offset(prefix_bits);

		let prefixes = PrefixTree::from_leaves(&data[prefix_leaves_offset..collided_prefix_leaves_offset], prefix_bits);
		let collided_prefixes = PrefixTree::from_leaves(&data[collided_prefix_leaves_offset..], prefix_bits);

		assert_eq!(db_version, super::Metadata::DB_VERSION);

		super::Metadata {
			db_version,
			occupied_bytes,
			prefix_bits,
			prefixes,
			collided_prefixes,
		}
	}
<<<<<<< HEAD
=======
}

#[cfg(test)]
mod tests {
	use super::{Metadata, bytes};
	use quickcheck::TestResult;

	quickcheck! {
		fn quickcheck_empty_metadata_roundtrips_from_and_to_buffer(
			key_index_bits: u8
		) -> TestResult {
			// key_index_bits == 0 is not allowed
			if key_index_bits == 0 {
				return TestResult::discard();
			}
			// limit search space to prevent test from running a really long time
			if key_index_bits > 16 {
				return TestResult::discard();
			}

			let initial_zeroed_buf: Vec<u8> = vec![0; bytes::len(key_index_bits)];
			let metadata = bytes::read(&initial_zeroed_buf[..], key_index_bits);
			assert_eq!(metadata.db_version, 0);
			assert_eq!(metadata.occupied_bytes, 0);

			let metadata_bytes = metadata.as_bytes();
			assert_eq!(metadata_bytes.len(), bytes::len(key_index_bits));

			let mut serialized_buf: Vec<u8> = vec![0; bytes::len(key_index_bits)];
			metadata_bytes.copy_to_slice(&mut serialized_buf[..]);

			assert_eq!(initial_zeroed_buf, serialized_buf);

			TestResult::passed()
		}
	}
>>>>>>> 42791933
}<|MERGE_RESOLUTION|>--- conflicted
+++ resolved
@@ -135,13 +135,11 @@
 			collided_prefixes,
 		}
 	}
-<<<<<<< HEAD
-=======
 }
 
 #[cfg(test)]
 mod tests {
-	use super::{Metadata, bytes};
+	use super::bytes;
 	use quickcheck::TestResult;
 
 	quickcheck! {
@@ -173,5 +171,4 @@
 			TestResult::passed()
 		}
 	}
->>>>>>> 42791933
 }