--- conflicted
+++ resolved
@@ -319,13 +319,13 @@
 			match (r, c) {
 				(&Err(_), _) => Ordering::Less,
 				(_, &Err(_)) => Ordering::Greater,
-				(&Ok(ref r), &Ok(ref c)) => r.key_raw_slice().cmp(&c.0),
+				(&Ok(ref r), &Ok(ref c)) => r.key().cmp(&c.0),
 			}
 		}).map(|either| {
 			match either {
 				EitherOrBoth::Left(Err(err)) => Err(err.into()),
 				EitherOrBoth::Right(Err(err)) => Err(err),
-				EitherOrBoth::Left(Ok(r)) => Ok((Cow::Borrowed(r.key_raw_slice()), Value::Record(r))),
+				EitherOrBoth::Left(Ok(r)) => Ok((Cow::Borrowed(r.key()), Value::Record(r))),
 				EitherOrBoth::Right(Ok(c)) => Ok((Cow::Owned(c.0), Value::Owned(c.1))),
 				EitherOrBoth::Both(_, _) =>
 					unreachable!("value exists in collision file; \
@@ -341,7 +341,7 @@
 		let mut collisions: BTreeMap<u32, Vec<Vec<u8>>> = BTreeMap::new();
 
 		for record in self.record_iter()? {
-			let key = record?.key_raw_slice();
+			let key = record?.key();
 
 			let prefix = Key::new(key, self.options.external.key_index_bits).prefix;
 			match collisions.entry(prefix) {
@@ -507,17 +507,10 @@
 					};
 				},
 				(IteratorValue::None, IteratorValue::DB(r)) => {
-<<<<<<< HEAD
 					return Some(Ok(r))
 				},
 				(IteratorValue::Journal(o), IteratorValue::DB(r)) => {
 					let ord = (*r.0).partial_cmp(o.key()).expect(
-=======
-					return Some(Ok((r.key(), Value::from(r))));
-				},
-				(IteratorValue::Journal(o), IteratorValue::DB(r)) => {
-					let ord = r.key().partial_cmp(o.key()).expect(
->>>>>>> a8accbf1
 						"only returns None when compared keys don't have the same size; \
 						 all keys should have the same size; qed");
 
@@ -538,11 +531,7 @@
 						},
 						Ordering::Less => {
 							self.pending = IteratorValue::Journal(o);
-<<<<<<< HEAD
 							return Some(Ok(r))
-=======
-							return Some(Ok((r.key(), Value::from(r))));
->>>>>>> a8accbf1
 						},
 					};
 				},
